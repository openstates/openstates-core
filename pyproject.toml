[tool.poetry]
name = "openstates"
<<<<<<< HEAD
version = "6.20.12"
description = "core infrastructure for the cyclades project"
authors = ["James Turk <dev@jamesturk.net>", "Daniel Gieseke <daniel@abstract.us>", "Neal P. Patel <neal@abstract.us>"]
=======
version = "6.20.13"
description = "core infrastructure for the openstates project"
authors = ["James Turk <dev@jamesturk.net>"]
>>>>>>> 7504d87b
license = "MIT"

[tool.poetry.scripts]
os-update = 'openstates.cli.update:main'
os-initdb = 'openstates.cli.initdb:main'
os-dbmakemigrations = 'openstates.cli.makemigrations:main'
os-update-computed = 'openstates.cli.update_computed:main'
os-text-extract = 'openstates.cli.text_extract:main'
os-people = 'openstates.cli.people:main'
os-committees = 'openstates.cli.committees:main'
os-us-to-yaml = 'openstates.cli.convert_us:main'
os-relationships = 'openstates.cli.relationships:main'
os-scrape = 'openstates.cli.scrape:main'
os-validate = 'openstates.cli.validate:main'

[tool.poetry.dependencies]
python = "^3.9"
psycopg2-binary = "^2.8.4"
dj_database_url = "^0.5.0"
Django = "3.2.14"
scrapelib = "^2.0.7"
jsonschema = "^3.2.0"
click = "^8.0"
attrs = "^20.2.0"
PyYAML = "^6.0"
textract = "^1.6"
chardet = "^3.0"
pydantic = "^1.8.2"
spatula = ">=0.8.9,<1.0"
PyJWT = "^2.5.0"
boto3 = "^1.26.61"
us = "^3.1.1"
influxdb-client = "^1.37.0"
pytz = "^2024.1"
google-cloud-storage = "^2.18.0"

[tool.poetry.dev-dependencies]
pytest = "^5.4.1"
pytest-cov = "^2.8.1"
pytest-django = "^3.8.0"
coveralls = "^1.11.1"
flake8 = "^3.7.9"
coverage = {extras = ["toml"], version = "^5.0.4"}
mypy = "^0.900"
types-pytz = "^2021.1.0"
types-click = "^7.1.2"
types-PyYAML = "^5.4.3"
types-requests = "^2.28.11.5"
black = "^22.10.0"

[tool.poetry.group.dev.dependencies]
types-jsonschema = "^4.17.0.3"
types-influxdb-client = "^1.37.0.0"

[tool.coverage.run]
omit = [
  "openstates/data/admin/*",
  "openstates/utils/ansistrm.py",
]

[build-system]
requires = ["poetry-core>=1.0.0"]
build-backend = "poetry.core.masonry.api"<|MERGE_RESOLUTION|>--- conflicted
+++ resolved
@@ -1,14 +1,8 @@
 [tool.poetry]
 name = "openstates"
-<<<<<<< HEAD
-version = "6.20.12"
-description = "core infrastructure for the cyclades project"
-authors = ["James Turk <dev@jamesturk.net>", "Daniel Gieseke <daniel@abstract.us>", "Neal P. Patel <neal@abstract.us>"]
-=======
 version = "6.20.13"
 description = "core infrastructure for the openstates project"
 authors = ["James Turk <dev@jamesturk.net>"]
->>>>>>> 7504d87b
 license = "MIT"
 
 [tool.poetry.scripts]
