--- conflicted
+++ resolved
@@ -1,10 +1,6 @@
 [tool.poetry]
 name = "openstates"
-<<<<<<< HEAD
-version = "6.18.0"
-=======
-version = "6.18.2"
->>>>>>> a13d7982
+version = "6.18.3"
 description = "core infrastructure for the openstates project"
 authors = ["James Turk <dev@jamesturk.net>"]
 license = "MIT"
