[tool.poetry]
name = "openstates"
<<<<<<< HEAD
version = "6.16.5"
=======
version = "6.17.4"
>>>>>>> 0e3a083e
description = "core infrastructure for the openstates project"
authors = ["James Turk <dev@jamesturk.net>"]
license = "MIT"

[tool.poetry.scripts]
os-update = 'openstates.cli.update:main'
os-initdb = 'openstates.cli.initdb:main'
os-update-computed = 'openstates.cli.update_computed:main'
os-text-extract = 'openstates.cli.text_extract:main'
os-people = 'openstates.cli.people:main'
os-committees = 'openstates.cli.committees:main'
os-us-to-yaml = 'openstates.cli.convert_us:main'
os-scrape = 'openstates.cli.scrape:main'
os-validate = 'openstates.cli.validate:main'

[tool.poetry.dependencies]
python = "^3.9"
psycopg2-binary = "^2.8.4"
dj_database_url = "^0.5.0"
Django = "3.2.14"
scrapelib = "^2.0.7"
jsonschema = "^3.2.0"
click = "^8.0"
attrs = "^20.2.0"
PyYAML = "^6.0"
textract = "^1.6"
chardet = "^3.0"
pydantic = "^1.8.2"
spatula = ">=0.8.9,<1.0"
PyJWT = "^2.5.0"
boto3 = "^1.26.61"
us = "^3.1.1"

[tool.poetry.dev-dependencies]
pytest = "^5.4.1"
pytest-cov = "^2.8.1"
pytest-django = "^3.8.0"
coveralls = "^1.11.1"
flake8 = "^3.7.9"
coverage = {extras = ["toml"], version = "^5.0.4"}
mypy = "^0.900"
types-pytz = "^2021.1.0"
types-click = "^7.1.2"
types-PyYAML = "^5.4.3"
types-requests = "^2.28.11.5"
black = "^22.10.0"

[tool.poetry.group.dev.dependencies]
types-jsonschema = "^4.17.0.3"

[tool.coverage.run]
omit = [
  "openstates/data/admin/*",
  "openstates/utils/ansistrm.py",
]

[build-system]
requires = ["poetry>=0.12"]
build-backend = "poetry.masonry.api"<|MERGE_RESOLUTION|>--- conflicted
+++ resolved
@@ -1,10 +1,6 @@
 [tool.poetry]
 name = "openstates"
-<<<<<<< HEAD
-version = "6.16.5"
-=======
-version = "6.17.4"
->>>>>>> 0e3a083e
+version = "6.17.5"
 description = "core infrastructure for the openstates project"
 authors = ["James Turk <dev@jamesturk.net>"]
 license = "MIT"
