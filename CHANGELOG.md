--- conflicted
+++ resolved
@@ -1,10 +1,9 @@
 # Changelog
 
-<<<<<<< HEAD
-## 6.18.0 - March 25, 2024
+## 6.18.3 - March 25, 2024
 
 * Add other_names to committee matching for Event Imports
-=======
+
 ## 6.18.2
 
 * Maine (ME): add a tribal representative district to the jurisdiction metadata
@@ -17,7 +16,6 @@
 
 * People: add distinct mailing classification options (district-mail, capitol-mail) and home classification to offices
 * Docs: Add debug instructions for the update command by @jessemortenson in #119
->>>>>>> a13d7982
 
 ## 6.17.9 - October 26, 2023
 
