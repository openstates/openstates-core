--- conflicted
+++ resolved
@@ -3,11 +3,8 @@
 import time
 import json
 import datetime
-<<<<<<< HEAD
 import subprocess
-from validictory.validator import SchemaValidator
-=======
->>>>>>> 75823005
+
 from bson import ObjectId
 
 
