import os
import glob
import json
import uuid
import logging
import datetime
from pupa.core import db


def make_id(type_):
    return 'ocd-{0}/{1}'.format(type_, uuid.uuid1())


def collection_for_type(type_):
    if type_ == 'metadata':
        return db.metadata
    elif type_ == 'person':
        return db.people
    elif type_ == 'organization':
        return db.organizations
    elif type_ == 'membership':
        return db.memberships
    elif type_ == 'bill':
        return db.bills
    elif type_ == 'event':
        return db.events
    elif type_ == 'vote':
        return db.votes
    else:
        raise ValueError('unknown type: ' + type_)


def insert_object(obj):
    """ insert a new object into the appropriate collection

    params:
        obj - object to insert

    return:
        database id of new object
    """
    # XXX: check if object already has an id?

    # add updated_at/created_at timestamp
    obj['updated_at'] = obj['created_at'] = datetime.datetime.utcnow()
    obj['_id'] = make_id(obj['_type'])
    collection = collection_for_type(obj['_type'])

    collection.save(obj)
    return obj['_id']


def update_object(old, new):
    """
        update an existing object with a new one, only saving it and
        setting updated_at if something changed

        params:
            old: old object
            new: new object

        returns:
            database_id     id of object in db
            was_updated     whether or not the object was updated
    """
    updated = False

    if old['_type'] != new['_type']:
        raise ValueError('old and new must be of same _type')
    collection = collection_for_type(new['_type'])

    # allow objects to prevent certain fields from being updated
    locked_fields = old.get('_locked_fields', [])

    for key, value in new.items():
        if key in locked_fields:
            continue

        if old.get(key) != value:
            old[key] = value
            updated = True

    if updated:
        old['updated_at'] = datetime.datetime.utcnow()
        collection.save(old)

    return old['_id'], updated


class BaseImporter(object):

    def __init__(self, jurisdiction_id):
        self.jurisdiction_id = jurisdiction_id
        self.collection = collection_for_type(self._type)
        self.results = {'insert': 0, 'update': 0, 'noop': 0}
        self.json_to_db_id = {}
        self.logger = logging.getLogger("pupa")
        self.info = self.logger.info
        self.debug = self.logger.debug
        self.warning = self.logger.warning
        self.error = self.logger.error
        self.critical = self.logger.critical

    def import_object(self, obj):
        spec = self.get_db_spec(obj)

        db_obj = self.collection.find_one(spec)

        if db_obj:
            _id, updated = update_object(db_obj, obj)
            self.results['update' if updated else 'noop'] += 1
        else:
            _id = insert_object(obj)
            self.results['insert'] += 1

        return _id

    def dedupe_json_id(self, jid):
        nid = self.duplicates.get(jid, jid)
        if nid != jid:
            return self.dedupe_json_id(nid)
        return jid

    def import_from_json(self, datadir):
        # load all json, mapped by json_id
        raw_objects = {}
        for fname in glob.glob(os.path.join(datadir, self._type + '_*.json')):
            with open(fname) as f:
                data = json.load(f)
                # prepare object from json
                if data['_type'] != 'person':
                    data['jurisdiction_id'] = self.jurisdiction_id
                json_id = data.pop('_id')
                data = self.prepare_object_from_json(data)
                raw_objects[json_id] = data

        # map duplicate ids to first occurance of same object
        duplicates = {}
        items = list(raw_objects.items())
        for i, (json_id, obj) in enumerate(items):
            for json_id2, obj2 in items[i:]:
                if json_id != json_id2 and obj == obj2:
                    duplicates[json_id2] = json_id
        self.duplicates = duplicates

        # now do import, ignoring duplicates
        to_import = sorted([(k, v) for k, v in raw_objects.items()
                            if k not in duplicates],
                           key=lambda i: i[1].get('parent_id', 0))

        for json_id, obj in to_import:
            # parentless objects come first, should mean they are in
            # self.json_to_db_id before their children need them so we can
            # resolve their id
            # XXX: known issue here if there are sub-subcommittees, it'll
            # result in an unresolvable id
            parent_id = obj.get('parent_id')
            if parent_id:
                obj['parent_id'] = self.resolve_json_id(parent_id)

            self.json_to_db_id[json_id] = self.import_object(obj)

<<<<<<< HEAD
        print(self._type, self.results)
=======
        return {self._type: self.results}
>>>>>>> 75823005

    def resolve_json_id(self, json_id):
        """
            Given an id found in scraped JSON, return a DB id for the object.

            params:
                json_id:    id from json

            returns:
                database id

            raises:
                ValueError if id couldn't be resolved
        """
        if not json_id:
            return None

        json_id = self.dedupe_json_id(json_id)

        # make sure this sort of looks like a UUID
        if len(json_id) != 36:
            raise ValueError('cannot resolve non-uuid: {0}'.format(json_id))

        try:
            return self.json_to_db_id[json_id]
        except KeyError:
            raise ValueError('cannot resolve id: {0}'.format(json_id))

    def prepare_object_from_json(self, obj):
        # no-op by default
        return obj<|MERGE_RESOLUTION|>--- conflicted
+++ resolved
@@ -160,11 +160,7 @@
 
             self.json_to_db_id[json_id] = self.import_object(obj)
 
-<<<<<<< HEAD
-        print(self._type, self.results)
-=======
         return {self._type: self.results}
->>>>>>> 75823005
 
     def resolve_json_id(self, json_id):
         """
