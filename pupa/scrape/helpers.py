--- conflicted
+++ resolved
@@ -7,13 +7,9 @@
     """
     Legislator is a special case of Person that has a district, party, and perhaps a chamber
     """
-<<<<<<< HEAD
-    def __init__(
-            self, name, district, party=None, chamber='', role='member',
-            start_date=None, end_date=None, **kwargs):
-=======
-    def __init__(self, name, district, *, party=None, chamber='', role='member', **kwargs):
->>>>>>> 58df50c2
+    def __init__(self, name, district, *, party=None, chamber='', role='member',
+                 start_date=None, end_date=None, **kwargs):
+
         super(Legislator, self).__init__(name, **kwargs)
         self._district = district
         self._party = party
