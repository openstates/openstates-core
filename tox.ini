--- conflicted
+++ resolved
@@ -1,9 +1,5 @@
 [tox]
-<<<<<<< HEAD
-envlist = py34,flake8
-=======
 envlist = py35,flake8
->>>>>>> 06c52651
 [testenv]
 commands = 
  pip install -e .
